#
# This file is part of pySMT.
#
#   Copyright 2014 Andrea Micheli and Marco Gario
#
#   Licensed under the Apache License, Version 2.0 (the "License");
#   you may not use this file except in compliance with the License.
#   You may obtain a copy of the License at
#
#       http://www.apache.org/licenses/LICENSE-2.0
#
#   Unless required by applicable law or agreed to in writing, software
#   distributed under the License is distributed on an "AS IS" BASIS,
#   WITHOUT WARRANTIES OR CONDITIONS OF ANY KIND, either express or implied.
#   See the License for the specific language governing permissions and
#   limitations under the License.
#
"""Provides the most used functions in a nicely wrapped API.

This module defines a global environment, so that most methods can be
called without the need to specify an environment or a FormulaManager.
Functions trying to access the global environment should use the
method get_env(). Keep in mind that the global state of the
environment might lead to inconsistency and unexpected bugs. This is
particularly true for tests. For tests it is recommended to perform an
environment reset in the setUp phase, to be guaranteed that a fresh
environment is used (this is the default behavior of
:py:class:`pysmt.test.TestCase` ).
"""

# Enable default deprecation warnings!
import warnings
warnings.filterwarnings('default', module='pysmt')

import pysmt.configuration as config
import pysmt.environment
import pysmt.typing as types
import pysmt.smtlib.parser
import pysmt.smtlib.script
import pysmt.smtlib.printers

# Import types from shortcuts
from pysmt.typing import INT, BOOL, REAL, BVType, FunctionType, ArrayType, Type
assert INT or BOOL or REAL or BVType or FunctionType or ArrayType or Type


def get_env():
    """Returns the global environment.

    :returns: The global environment
    :rtype: Environment
    """
    return pysmt.environment.get_env()


def reset_env():
    """Resets the global environment, and returns the new one.

    :returns: A new environment after resetting the global environment
    :rtype: Environment
    """
    return pysmt.environment.reset_env()


# Enable by default infix notation
get_env().enable_infix_notation = True


##### Shortcuts for FormulaManager #####
def get_type(formula):
    """Returns the type of the formula.

    :param formula: The target formula
    :type  formula: FNode
    :returns: The type of the formula
    """
    return get_env().stc.get_type(formula)


def simplify(formula):
    """Returns the simplified version of the formula.

    :param formula: The target formula
    :type  formula: FNode
    :returns: The simplified version of the formula
    :rtype: Fnode
    """
    return get_env().simplifier.simplify(formula)


def substitute(formula, subs):
    """Applies the substitutions defined in the dictionary to the formula.

    :param formula: The target formula
    :type  formula: FNode
    :param subs: Specify the substitutions to apply to the formula
    :type  subs: A dictionary from FNode to FNode
    :returns: Formula after applying the substitutions
    :rtype: Fnode
    """
    return get_env().substituter.substitute(formula, subs)


def serialize(formula, threshold=None):
    """Provides a string representing the formula.

    :param formula: The target formula
    :type  formula: FNode
    :param threshold: Specify the threshold
    :type  formula: Integer
    :returns: A string representing the formula
    :rtype: string
    """
    return get_env().serializer.serialize(formula,
                                          threshold=threshold)

def get_free_variables(formula):
    """Returns the free variables of the formula.

    :param formula: The target formula
    :type  formula: FNode
    :returns: Free variables in the formula
    """
    return get_env().fvo.get_free_variables(formula)


def get_atoms(formula):
    """Returns the set of atoms of the formula.

    :param formula: The target formula
    :type  formula: FNode
    :returns: the set of atoms of the formula
    """
    return get_env().ao.get_atoms(formula)


def get_formula_size(formula, measure=None):
    """Returns the size of the formula as measured by the given counting type.

    See pysmt.oracles.SizeOracle for details.

    :param formula: The target formula
    :type  formula: FNode
    :param measure: Specify the measure/counting type
    :returns: The size of the formula as measured by the given counting type.
    """
    return get_env().sizeo.get_size(formula, measure)


##### Nodes Creation #####

def ForAll(variables, formula):
    r""".. math:: \forall v_1, \cdots, v_n . \varphi(v_1, \cdots, v_n)"""
    return get_env().formula_manager.ForAll(variables, formula)


def Exists(variables, formula):
    r""".. math:: \exists v_1, \cdots, v_n . \varphi(v_1, \cdots, v_n)"""
    return get_env().formula_manager.Exists(variables, formula)


def Function(vname, params):
    r""".. math:: vname(p_1, \cdots, p_n)"""
    return get_env().formula_manager.Function(vname, params)


def Not(formula):
    r""".. math:: \lnot \varphi"""
    return get_env().formula_manager.Not(formula)


def Implies(left, right):
    r""".. math:: l \rightarrow r"""
    return get_env().formula_manager.Implies(left, right)


def Iff(left, right):
    r""".. math:: l \leftrightarrow r """
    return get_env().formula_manager.Iff(left, right)


def GE(left, right):
    r""".. math:: l \ge r"""
    return get_env().formula_manager.GE(left, right)


def Minus(left, right):
    r""".. math:: l - r """
    return get_env().formula_manager.Minus(left, right)


def Times(*args):
    r""".. math:: x_1 \times x_2 \cdots \times x_n"""
    return get_env().formula_manager.Times(*args)


def Pow(left, right):
    r""".. math:: l ^ r"""
    return get_env().formula_manager.Pow(left, right)


def Div(left, right):
    r""".. math:: \frac{l}{r}"""
    return get_env().formula_manager.Div(left, right)


def Equals(left, right):
    r""".. math:: l = r"""
    return get_env().formula_manager.Equals(left, right)


def NotEquals(left, right):
    r""".. math:: l != r"""
    return get_env().formula_manager.NotEquals(left, right)

def GT(left, right):
    r""".. math:: l > r"""
    return get_env().formula_manager.GT(left, right)


def LE(left, right):
    r""".. math:: l \le r"""
    return get_env().formula_manager.LE(left, right)


def LT(left, right):
    r""".. math:: l < r"""
    return get_env().formula_manager.LT(left, right)


def Ite(iff, left, right):
    r""".. math:: \text{ If } i \text{ Then } l \text{ Else } r"""
    return get_env().formula_manager.Ite(iff, left, right)


def Symbol(name, typename=types.BOOL):
    """Returns a symbol with the given name and type.

    :param name: Specify the name
    :param typename: Specify the typename
    :returns: A symbol with the given name and type
    """
    return get_env().formula_manager.Symbol(name, typename)


def FreshSymbol(typename=types.BOOL, template=None):
    """Returns a symbol with a fresh name and given type.

    :param typename: Specify the typename
    :param template: Specify the template
    :returns: A symbol with a fresh name and a given type
    """
    return get_env().formula_manager.FreshSymbol(typename, template)


def Int(value):
    """Returns an Integer constant with the given value.

    :param value: Specify the value
    :returns: An Integer constant with the given value
    """
    return get_env().formula_manager.Int(value)


def Bool(value):
    """Returns a Boolean constant with the given value.

    :param value: Specify the value
    :returns: A Boolean constant with the given value
    """
    return get_env().formula_manager.Bool(value)


def Real(value):
    """Returns a Real constant with the given value.

    :param value: Specify the value
    :returns: A Real constant with the given value
    """
    return get_env().formula_manager.Real(value)


def String(value):
    """Returns a String constant with the given value."""
    return get_env().formula_manager.String(value)


def TRUE():
    """Returns the Boolean constant TRUE.

    returns: The Boolean constant TRUE
    """
    return get_env().formula_manager.TRUE()


def FALSE():
    """Returns the Boolean constant FALSE.

    returns: The Boolean constant FALSE
    """
    return get_env().formula_manager.FALSE()


def And(*args):
    r""".. math:: \varphi_0 \land \cdots \land \varphi_n """
    return get_env().formula_manager.And(*args)


def Or(*args):
    r""".. math:: \varphi_0 \lor \cdots \lor \varphi_n """
    return get_env().formula_manager.Or(*args)


def Plus(*args):
    r""".. math:: \varphi_0 + \cdots + \varphi_n """
    return get_env().formula_manager.Plus(*args)


def ToReal(formula):
    """Explicit cast of a term into a Real term."""
    return get_env().formula_manager.ToReal(formula)


def AtMostOne(*args):
    """At most one can be true at anytime.

    Cardinality constraint over a set of boolean expressions.
    """
    return get_env().formula_manager.AtMostOne(*args)


def ExactlyOne(*args):
    """Given a set of boolean expressions requires that exactly one holds."""
    return get_env().formula_manager.ExactlyOne(*args)


def AllDifferent(*args):
    """Given a set of non-boolean expressions, requires that each of them
    has value different from all the others
    """
    return get_env().formula_manager.AllDifferent(*args)


def Xor(left, right):
    """Returns the XOR of left and right

    :param left: Specify the left BV
    :type  left: FNode
    :param right: Specify the right BV
    :type  right: FNode
    :returns: The XOR of left and right
    """
    return get_env().formula_manager.Xor(left, right)


def Min(*args):
    """Minimum over a set of real or integer terms."""
    return get_env().formula_manager.Min(*args)


def Max(*args):
    """Maximum over a set of real or integer terms"""
    return get_env().formula_manager.Max(*args)


def EqualsOrIff(left, right):
    """Returns Equals() or Iff() depending on the type of the arguments.

    This can be used to deal with ambiguous cases where we might be
    dealing with both Theory and Boolean atoms.
    """
    return get_env().formula_manager.EqualsOrIff(left, right)


#
# Bit Vectors
#
def BV(value, width=None):
    """Returns a constant of type BitVector.

    value can be either:
    - a string of 0s and 1s
    - a string starting with "#b" followed by a sequence of 0s and 1s
    - an integer number s.t. 0 <= value < 2**width

    In order to create the BV representation of a signed integer,
    the SBV() method shall be used.

    :param value: Specify the value
    :param width: Specify the width
    :returns: A constant of type BitVector
    :rtype: FNode
    """
    return get_env().formula_manager.BV(value, width)


def SBV(value, width=None):
    """Returns a constant of type BitVector interpreting the sign.

    If the specified value is an integer, it is converted in the
    2-complement representation of the given number, otherwise the
    behavior is the same as BV().

    :param value: Specify the value
    :param width: Specify the width of the BV
    :returns: A constant of type BitVector interpreting the sign.
    :rtype: FNode
    """
    return get_env().formula_manager.SBV(value, width)


def BVOne(width=None):
    """Returns the unsigned one constant BitVector.

    :param width: Specify the width of the BitVector
    :returns: The unsigned one constant BitVector
    :rtype: FNode
    """
    return get_env().formula_manager.BVOne(width)


def BVZero(width=None):
    """Returns the zero constant BitVector.

    :param width: Specify the width of the BitVector
    :returns: The unsigned zero constant BitVector
    :rtype: FNode
    """
    return get_env().formula_manager.BVZero(width)


def BVNot(formula):
    """Returns the bitwise negation of the bitvector

    :param formula: The target formula
    :returns: The bitvector Not(bv)
    :rtype: FNode
    """
    return get_env().formula_manager.BVNot(formula)


def BVAnd(left, right):
    """Returns the Bit-wise AND of two bitvectors of the same size.

    :param left: Specify the left bitvector
    :param right: Specify the right bitvector
    :returns: The bit-wise AND of left and right
    :rtype: FNode
    """
    return get_env().formula_manager.BVAnd(left, right)


def BVOr(left, right):
    """Returns the Bit-wise OR of two bitvectors of the same size.

    :param left: Specify the left bitvector
    :param right: Specify the right bitvector
    :returns: The bit-wise OR of left and right
    :rtype: FNode
    """
    return get_env().formula_manager.BVOr(left, right)


def BVXor(left, right):
    """Returns the Bit-wise XOR of two bitvectors of the same size.

    :param left: Specify the left bitvector
    :param right: Specify the right bitvector
    :returns: The bit-wise XOR of left and right
    :rtype: FNode
    """
    return get_env().formula_manager.BVXor(left, right)


def BVConcat(left, right):
    """Returns the Concatenation of the two BVs

    :param left: Specify the left bitvector
    :param right: Specify the right bitvector
    :returns: The concatenation of the two BVs
    :rtype: FNode
    """
    return get_env().formula_manager.BVConcat(left, right)


def BVExtract(formula, start=0, end=None):
    """Returns the slice of formula from start to end (inclusive).

    :param formula: The target formula
    :param start: Specify the start index
    :param end: Specify the end index
    :returns: The slice of formula from start to end (inclusive)
    :rtype: Fnode
    """
    return get_env().formula_manager.BVExtract(formula, start=start, end=end)


def BVULT(left, right):
    """Returns the Unsigned Less-Than comparison of the two BVs.

    :param left: Specify the left bitvector
    :param right: Specify the right bitvector
    :returns: The Unsigned Less-Than comparison of the two BVs
    :rtype: FNode
    """
    return get_env().formula_manager.BVULT(left, right)


def BVUGT(left, right):
    """Returns the Unsigned Greater-Than comparison of the two BVs.

    :param left: Specify the left bitvector
    :param right: Specify the right bitvector
    :returns: The Unsigned Greater-Than comparison of the two BVs
    :rtype: FNode
    """
    return get_env().formula_manager.BVUGT(left, right)


def BVULE(left, right):
    """Returns the Unsigned Less-Equal comparison of the two BVs.

    :param left: Specify the left bitvector
    :param right: Specify the right bitvector
    :returns: The Unsigned Less-Equal comparison of the two BVs
    :rtype: FNode
    """
    return get_env().formula_manager.BVULE(left, right)


def BVUGE(left, right):
    """Returns the Unsigned Greater-Equal comparison of the two BVs.

    :param left: Specify the left bitvector
    :param right: Specify the right bitvector
    :returns: The Unsigned Greater-Equal comparison of the two BVs
    :rtype: FNode
    """
    return get_env().formula_manager.BVUGE(left, right)


def BVNeg(formula):
    """Returns the arithmetic negation of the BV.

    :param formula: The target formula
    :returns: The arithmetic negation of the formula
    :rtype: FNode
    """
    return get_env().formula_manager.BVNeg(formula)


def BVAdd(left, right):
    """Returns the sum of two BV.

    :param left: Specify the left bitvector
    :param right: Specify the right bitvector
    :returns: The sum of the two BVs.
    :rtype: FNode
    """
    return get_env().formula_manager.BVAdd(left, right)


def BVSub(left, right):
    """Returns the difference of two BV.

    :param left: Specify the left bitvector
    :param right: Specify the right bitvector
    :returns: The difference of the two BV
    :rtype: FNode
    """
    return get_env().formula_manager.BVSub(left, right)


def BVMul(left, right):
    """Returns the product of two BV.

    :param left: Specify the left bitvector
    :param right: Specify the right bitvector
    :returns: The product of the two BV
    :rtype: FNode
    """
    return get_env().formula_manager.BVMul(left, right)


def BVUDiv(left, right):
    """Returns the Unsigned division of the two BV.

    :param left: Specify the left bitvector
    :param right: Specify the right bitvector
    :returns: The Unsigned division of the two BV
    :rtype: FNode
    """
    return get_env().formula_manager.BVUDiv(left, right)


def BVURem(left, right):
    """Returns the Unsigned remainder of the two BV.

    :param left: Specify the left bitvector
    :param right: Specify the right bitvector
    :returns: The Unsigned remainder of the two BV
    :rtype: FNode
    """
    return get_env().formula_manager.BVURem(left, right)


def BVLShl(left, right):
    """Returns the logical left shift the BV.

    :param left: Specify the left bitvector
    :param right: Specify the right bitvector
    :returns: The logical left shift the BV
    :rtype: FNode
    """
    return get_env().formula_manager.BVLShl(left, right)


def BVLShr(left, right):
    """Returns the logical right shift the BV.

    :param left: Specify the left bitvector
    :param right: Specify the right bitvector
    :returns: The logical right shift the BV
    :rtype: FNode
    """
    return get_env().formula_manager.BVLShr(left, right)


def BVAShr(left, right):
    """Returns the RIGHT arithmetic shift of the left BV by the number
        of steps specified by the right BV.

    :param left: Specify the left bitvector
    :param right: Specify the right bitvector
    :returns: The RIGHT arithmetic shift of the left BV by the number
              of steps specified by the right BV
    :rtype: FNode
    """
    return get_env().formula_manager.BVAShr(left, right)


def BVRol(formula, steps):
    """Returns the LEFT rotation of the BV by the number of steps.

    :param formula: The target formula
    :param steps: Specify the number of steps.
    :returns: The LEFT rotation of the BV by the number of steps
    :rtype: FNode
    """
    return get_env().formula_manager.BVRol(formula, steps)


def BVRor(formula, steps):
    """Returns the RIGHT rotation of the BV by the number of steps.

    :param formula: The target formula
    :param steps: Specify the number of steps.
    :returns: The RIGHT rotation of the BV by the number of steps
    :rtype: FNode
    """
    return get_env().formula_manager.BVRor(formula, steps)


def BVZExt(formula, increase):
    """Returns the zero-extension of the BV.

    New bits are set to zero.

    :param formula: The target formula
    :param increase: Specify the increase
    :returns: The extension of the BV
    :rtype: FNode
    """
    return get_env().formula_manager.BVZExt(formula, increase)


def BVSExt(formula, increase):
    """Returns the signed-extension of the BV.

    New bits are set according to the most-significant-bit.

    :param formula: The target formula
    :param increase: Specify the 'increase' value
    :returns: The signed-extension of the BV.
    :rtype: FNode
    """
    return get_env().formula_manager.BVSExt(formula, increase)


def BVSLT(left, right):
    """Returns the Signed Less-Than comparison of the two BVs.

    :param left: Specify the left bitvector
    :param right: Specify the right bitvector
    :returns: The Signed Less-Than comparison of the two BVs
    :rtype: FNode
    """
    return get_env().formula_manager.BVSLT(left, right)


def BVSLE(left, right):
    """Returns the Signed Less-Equal comparison of the two BVs.

    :param left: Specify the left bitvector
    :param right: Specify the right bitvector
    :returns: The Signed Less-Than-Equal comparison of the two BVs
    :rtype: FNode
    """
    return get_env().formula_manager.BVSLE(left, right)


def BVSGT(left, right):
    """Returns the Signed Greater-Than comparison of the two BVs.

    :param left: Specify the left bitvector
    :param right: Specify the right bitvector
    :returns: The Signed Greater-Than comparison of the two BVs
    :rtype: FNode
    """
    return get_env().formula_manager.BVSGT(left, right)


def BVSGE(left, right):
    """Returns the Signed Greater-Equal comparison of the two BVs.

    :param left: Specify the left bitvector
    :param right: Specify the right bitvector
    :returns: The Signed Greater-Equal comparison of the two BVs.
    :rtype: FNode
    """
    return get_env().formula_manager.BVSGE(left, right)


def BVSDiv(left, right):
    """Returns the Signed division of the two BVs.

    :param left: Specify the left bitvector
    :param right: Specify the right bitvector
    :returns: The the Signed division of left by right
    :rtype: FNode
    """
    return get_env().formula_manager.BVSDiv(left, right)


def BVSRem(left, right):
    """Returns the Signed remainder of the two BVs

    :param left: Specify the left bitvector
    :param right: Specify the right bitvector
    :returns: The Signed remainder of left divided by right
    :rtype: FNode
    """
    return get_env().formula_manager.BVSRem(left, right)


def BVComp(left, right):
    """Returns a BV of size 1 equal to 0 if left is equal to right,
        otherwise equal to 1.

    :param left: Specify the left bitvector
    :param right: Specify the right bitvector
    :returns: A BV of size 1 equal to 0 if left is equal to right,
              otherwise 1
    :rtype: FNode
    """
    return get_env().formula_manager.BVComp(left, right)

def BVToNatural(formula):
    """Returns the Natural number represented by the BitVector.

    :param formula: Bitvector to be converted
    :returns: An integer between 0 and 2^m-1
    :rtype: FNode
    """
    return get_env().formula_manager.BVToNatural(formula)

# Strings
def StrLength(string):
    """Returns the length of a formula resulting a String"""
    return get_env().formula_manager.StrLength(string)

def StrCharAt(string, index):
    """Returns a single character String at position i.

    s is a string term and i is an integer term. i is the position.
    """
    return get_env().formula_manager.StrCharAt(string, index)

def StrConcat(*args):
    """Returns the concatenation of n Strings.

    s1, s2, ..., and sn are String terms.
    String concatenation takes at least 2 arguments.
    """
    return get_env().formula_manager.StrConcat(*args)

def StrContains(string, target):
    """Returns wether string contains the target.

    s and t are String terms.
    """
    return get_env().formula_manager.StrContains(string, target)

def StrIndexOf(string, target, offset):
    """Returns the position of the first occurrence of target in string after the offset.

    s and t being a non empty strings and i a non-negative integer.
    It returns -1 if the value to search for never occurs.
    """
    return get_env().formula_manager.StrIndexOf(string, target, offset)

def StrReplace(s, t1, t2):
    """Returns a new string where the first occurrence of t1 is replace by t2.

    where s, t1 and t2 are string terms, t1 is non-empty.
    """
    return get_env().formula_manager.StrReplace(s, t1, t2)

def StrSubstr(s, i, j):
    """Returns a substring of s starting at i and ending at j+i.

    where s is a string term and i, j are integer terms.
    """
    return get_env().formula_manager.StrSubstr(s, i, j)

def StrPrefixOf(s, t):
    """Returns whether the s is a prefix of the string t.

    where s and t are string terms.
    """
    return get_env().formula_manager.StrPrefixOf(s, t)

def StrSuffixOf(s, t):
    """Returns whether the string s is a suffix of the string t.

    where s and t are string terms.
    """
    return get_env().formula_manager.StrSuffixOf(s, t)

def StrToInt(x):
    """Returns the corresponding natural number of s is valid;

    If s is not valid, it returns -1.
    """
    return get_env().formula_manager.StrToInt(x)

def IntToStr(x):
    """Returns the corresponding String representing the natural number x.

    where x is an integer term. If x is not a natural number it
    returns the empty String.
    """
    return get_env().formula_manager.IntToStr(x)

#
# Arrays
#
def Select(array, index):
    """Returns a SELECT application on the array at the given index

    :param array: Specify the array
    :param index: Specify the index
    :returns: A SELECT application on array at index
    :rtype: FNode
    """
    return get_env().formula_manager.Select(array, index)


def Store(array, index, value):
    """Returns a STORE application with given value on array at the given index

    :param array: Specify the array
    :param index: Specify the index
    :returns: A STORE on the array at the given index with the given value
    :rtype: FNode
    """
    return get_env().formula_manager.Store(array, index, value)


def Array(idx_type, default, assigned_values=None):
    """Returns an Array with the given index type and initialization.

    If assigned_values is specified, then it must be a map from
    constants of type idx_type to values of the same type as default
    and the array is initialized correspondingly.

    :param idx_type: Specify the index type
    :param default: Specify the default values
    :param assigned_values: Specify the assigned values
    :returns: A node representing an array having index type equal to
              idx_type, initialized with default values. If assigned_values
              is specified, then it must be a map from constants of type
              idx_type to values of the same type as default and the array
              is initialized correspondingly.
    :rtype: FNode
    """
    return get_env().formula_manager.Array(idx_type, default, assigned_values)


##
## Shortcuts for Solvers Factory
##
def Solver(name=None, logic=None, **kwargs):
    """Returns a solver.

    :param name: Specify the name of the solver
    :param logic: Specify the logic that is going to be used.
    :rtype: Solver
    """
    return get_env().factory.Solver(name=name,
                                    logic=logic,
                                    **kwargs)

def UnsatCoreSolver(name=None, logic=None, unsat_cores_mode="all"):
    """Returns a solver supporting unsat core extraction.

    :param name: Specify the name of the solver
    :param logic: Specify the logic that is going to be used.
    :param unsat_cores_mode: Specify the unsat cores mode.
    :returns: A solver supporting unsat core extraction.
    :rtype: Solver
    """
    return get_env().factory.UnsatCoreSolver(name=name,
                                             logic=logic,
                                             unsat_cores_mode=unsat_cores_mode)


def QuantifierEliminator(name=None, logic=None):
    """Returns a quantifier eliminator.

    :param name: Specify the name of the solver
    :param logic: Specify the logic that is going to be used.
    :returns: A quantifier eliminator with the specified
              name and logic
    :rtype: QuantifierEliminator
    """
    return get_env().factory.QuantifierEliminator(name=name, logic=logic)


def Interpolator(name=None, logic=None):
    """Returns an interpolator

    :param name: Specify the name of the solver
    :param logic: Specify the logic that is going to be used.
    :returns: An interpolator
    :rtype: Interpolator
    """
    return get_env().factory.Interpolator(name=name, logic=logic)


<<<<<<< HEAD
def Optimizer(name=None, logic=None):
    """Returns an interpolator

    :param name: Specify the name of the solver
    :param logic: Specify the logic that is going to be used.
    :returns: An interpolator
    :rtype: Interpolator
    """
    return get_env().factory.Optimizer(name=name, logic=logic)
=======
def Portfolio(solvers_set, logic, **options):
    """Creates a portfolio using the specified solvers.

    Solver_set is an iterable. Elements of solver_set can be
      1) a name of a solver
      2) a tuple containing a name of a solver and dict of options

    E.g.,
      Portfolio(["msat", "z3"], incremental=True)
    or
      Porfolio([("msat", {"random_seed": 1}), ("msat", {"random_seed": 2})],
               incremental=True)

    Options specified in the Portfolio are shared among all
    solvers, e.g., in the first example all solvers will receive
    the option 'incremental=True'.

    One process will be used for each of the solvers.

    :param solvers_set: Specify set of solvers to be used in the portfolio.
    :param logic: Specify the logic that is going to be used, this
        might restrict the set of solvers in the portfolio.
    :returns: A portfolio solver
    :rtype: Portfolio
    """
    import pysmt.solvers.portfolio as pf
    return pf.Portfolio(solvers_set=solvers_set,
                        logic=logic,
                        environment=get_env(),
                        **options)
>>>>>>> 4f4bb7c8


def is_sat(formula, solver_name=None, logic=None, portfolio=None):
    """ Returns whether a formula is satisfiable.

    :param formula: The formula to check satisfiability
    :type  formula: FNode
    :param solver_name: Specify the name of the solver to be used
    :type  solver_name: string
    :param logic: Specify the logic that is going to be used
    :param portfolio: A list of solver names to perform portfolio solving.
    :type  portfolio: An iterable of solver names
    :returns: Whether the formula is SAT or UNSAT.
    :rtype: bool
    """
    env = get_env()
    if formula not in env.formula_manager:
        warnings.warn("Warning: Contextualizing formula during is_sat")
        formula = env.formula_manager.normalize(formula)

    return env.factory.is_sat(formula,
                              solver_name=solver_name,
                              logic=logic,
                              portfolio=portfolio)


def get_model(formula, solver_name=None, logic=None):
    """ Similar to :py:func:`is_sat` but returns a model if the formula is
    satisfiable, otherwise None

    :param formula: The target formula
    :param solver_name: Specify the name of the solver
    :param: logic: Specify the logic that is going to be used
    :returns: A model if the formula is satisfiable
    :rtype: Model
    """
    env = get_env()
    if formula not in env.formula_manager:
        warnings.warn("Warning: Contextualizing formula during get_model")
        formula = env.formula_manager.normalize(formula)

    return env.factory.get_model(formula,
                                 solver_name=solver_name,
                                 logic=logic)


def get_implicant(formula, solver_name=None, logic=None):
    """Returns a formula f_i such that Implies(f_i, formula) is valid or None
    if formula is unsatisfiable.

    if complete is set to true, all the variables appearing in the
    formula are forced to appear in f_i.
    :param formula: The target formula
    :param solver_name: Specify the name of the solver
    :param: logic: Specify the logic that is going to be used
    :returns: A formula f_i such that Implies(f_i, formula) is valid or None
              if formula is unsatisfiable.
    :rtype: FNode
    """
    env = get_env()
    if formula not in env.formula_manager:
        warnings.warn("Warning: Contextualizing formula during get_model")
        formula = env.formula_manager.normalize(formula)

    return env.factory.get_implicant(formula,
                                     solver_name=solver_name,
                                     logic=logic)


def get_unsat_core(clauses, solver_name=None, logic=None):
    """Similar to :py:func:`get_model` but returns the unsat core of the
    conjunction of the input clauses

    :param clauses: Specify the list of input clauses
    :param solver_name: Specify the name of the solver_name
    :param logic: Specify the logic that is going to be used
    :returns: The unsat core of the conjunction of the input clauses
    """
    env = get_env()
    clauses = list(clauses)
    if any(c not in env.formula_manager for c in clauses):
        warnings.warn("Warning: Contextualizing formula during get_model")
        clauses = [env.formula_manager.normalize(c) for c in clauses]

    return env.factory.get_unsat_core(clauses,
                                      solver_name=solver_name,
                                      logic=logic)


def is_valid(formula, solver_name=None, logic=None, portfolio=None):
    """Similar to :py:func:`is_sat` but checks validity.

    :param formula: The target formula
    :type  formula: FNode
    :param solver_name: Specify the name of the solver to be used
    :param logic: Specify the logic that is going to be used
    :param portfolio: A list of solver names to perform portfolio solving.
    :returns: Whether the formula is SAT or UNSAT but checks validity
    :rtype: bool
    """
    env = get_env()
    if formula not in env.formula_manager:
        warnings.warn("Warning: Contextualizing formula during is_valid")
        formula = env.formula_manager.normalize(formula)

    return env.factory.is_valid(formula,
                                solver_name=solver_name,
                                logic=logic,
                                portfolio=portfolio)


def is_unsat(formula, solver_name=None, logic=None, portfolio=None):
    """Similar to :py:func:`is_sat` but checks unsatisfiability.

    :param formula: The target formula
    :type  formula: FNode
    :param solver_name: Specify the name of the solver to be used
    :param logic: Specify the logic that is going to be used
    :param portfolio: A list of solver names to perform portfolio solving.
    :returns: Whether the formula is UNSAT or not
    :rtype: bool
    """
    env = get_env()
    if formula not in env.formula_manager:
        warnings.warn("Warning: Contextualizing formula during is_unsat")
        formula = env.formula_manager.normalize(formula)

    return env.factory.is_unsat(formula,
                                solver_name=solver_name,
                                logic=logic,
                                portfolio=portfolio)


def qelim(formula, solver_name=None, logic=None):
    """Performs quantifier elimination of the given formula.

    :param formula: The target formula
    :param solver_name: Specify the name of the solver to be used
    :param logic: Specify the logic that is going to be used
    :returns: A formula after performing quantifier elimination
    :rtype: FNode
    """
    env = get_env()
    if formula not in env.formula_manager:
        warnings.warn("Warning: Contextualizing formula during is_unsat")
        formula = env.formula_manager.normalize(formula)

    return env.factory.qelim(formula,
                             solver_name=solver_name,
                             logic=logic)

def binary_interpolant(formula_a, formula_b, solver_name=None, logic=None):
    """Computes an interpolant of (formula_a, formula_b).

    Returns None if the conjunction is satisfiable

    :param formula_a: Specify formula_a
    :param formula_b: Specify formula_b
    :param solver_name: Specify the name of the solver to be used
    :param logic: Specify the logic that is going to be used
    :returns: An interpolant of (formula_a, formula_b); None
              if the conjunction is satisfiable
    :rtype: FNode or None
    """
    env = get_env()
    formulas = [formula_a, formula_b]
    for i, f in enumerate(formulas):
        if f not in env.formula_manager:
            warnings.warn("Warning: Contextualizing formula during "
                          "binary_interpolant")
            formulas[i] = env.formula_manager.normalize(f)

    return env.factory.binary_interpolant(formulas[0], formulas[1],
                                          solver_name=solver_name,
                                          logic=logic)


def sequence_interpolant(formulas, solver_name=None, logic=None):
    """Computes a sequence interpolant of the formulas.

    Returns None if the conjunction is satisfiable.

    :param formulas: The target formulas
    :param solver_name: Specify the name of the solver to be used
    :param logic: Specify the logic that is going to be used
    :returns: A sequence intepolant of the formulas; None
              if the conjunction is satisfiable
    :rtype: FNode or None
    """
    env = get_env()
    formulas = list(formulas)
    for i, f in enumerate(formulas):
        if f not in env.formula_manager:
            warnings.warn("Warning: Contextualizing formula during "
                          "sequence_interpolant")
            formulas[i] = env.formula_manager.normalize(f)

    return env.factory.sequence_interpolant(formulas,
                                            solver_name=solver_name,
                                            logic=logic)


def read_configuration(config_filename, environment=None):
    """Reads the pysmt configuration of the given file path and applies
    it on the specified environment. If no environment is specified,
    the top-level environment will be used.

    :param config_filename: Specify the name of the config file
    :param environment: Specify the environment
    """
    if environment is None:
        environment = get_env()
    config.configure_environment(config_filename, environment)


def write_configuration(config_filename, environment=None):
    """Dumps the current pysmt configuration to the specified file path

    :param config_filename: Specify the name of the config file
    :param environment: Specify the environment
    """
    if environment is None:
        environment = get_env()
    config.write_environment_configuration(config_filename, environment)


def read_smtlib(fname):
    """Reads the SMT formula from the given file.

    This supports compressed files, if the fname ends in .bz2 .

    :param fname: Specify the filename
    :returns: An SMT formula
    :rtype: FNode
    """
    return pysmt.smtlib.parser.get_formula_fname(fname)


def write_smtlib(formula, fname):
    """Writes the given formula in Smt-Lib format to the given file.

    :param formula: Specify the SMT formula to be written
    :param fname: Specify the filename
    """
    with open(fname, "w") as fout:
        script = pysmt.smtlib.script.smtlibscript_from_formula(formula)
        script.serialize(fout)


def to_smtlib(formula, daggify=True):
    """Returns a Smt-Lib string representation of the formula.

    The daggify parameter can be used to switch from a linear-size
    representation that uses 'let' operators to represent the
    formula as a dag or a simpler (but possibly exponential)
    representation that expands the formula as a tree.

    See :py:class:`SmtPrinter`
    """
    return pysmt.smtlib.printers.to_smtlib(formula, daggify=daggify)<|MERGE_RESOLUTION|>--- conflicted
+++ resolved
@@ -948,7 +948,6 @@
     return get_env().factory.Interpolator(name=name, logic=logic)
 
 
-<<<<<<< HEAD
 def Optimizer(name=None, logic=None):
     """Returns an interpolator
 
@@ -958,7 +957,8 @@
     :rtype: Interpolator
     """
     return get_env().factory.Optimizer(name=name, logic=logic)
-=======
+
+
 def Portfolio(solvers_set, logic, **options):
     """Creates a portfolio using the specified solvers.
 
@@ -989,7 +989,6 @@
                         logic=logic,
                         environment=get_env(),
                         **options)
->>>>>>> 4f4bb7c8
 
 
 def is_sat(formula, solver_name=None, logic=None, portfolio=None):
